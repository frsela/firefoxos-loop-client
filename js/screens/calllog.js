(function(exports) {
  'use strict';

  var _initialized = false;
  var calllogSectionsContainer, callsTabSelector, urlsTabSelector,
      callsSection, urlsSection, callsSectionEntries, urlsSectionEntries;
  var _contactsCache = false;
  var _renderingCalls = false;
  var _renderingUrls = false;
  var _invalidatingCache = false;

  var _; // l10n get

  // Variables needed to track infinite scrolling
  const CHUNK_SIZE = 10;
  const ONSCROLL_CHUNK_SIZE = 50;
  const SCROLL_EDGE = 50;

  var callsRenderedIndex = 0;
  var urlsRenderedIndex = 0;

  /**
   * Function for rendering an option prompt given a list
   * of options
   *
   * @param {Array} items Items to render
   */
  function _showSecondaryMenu(items) {
    // We add 'Cancel' as default one
    items.push(
      {
        name: 'Cancel'
      }
    );

    var options = new OptionMenu({
      type: 'action',
      items: items
    });
    options.show();
  }

  function _showUrlSecondaryMenu(element) {
    // Options to show
    var items = [];

    var revokeElement = element.querySelector('[data-revoked]');
    if (revokeElement && revokeElement.dataset.revoked === 'false') {
      // Revoke single item
      items.push(
        {
          name: 'Revoke',
          l10nId: 'revoke',
          method: function(element) {
            _revokeUrl(element, element.dataset.urlToken, new Date(+element.id));
          },
          params: [element]
        }
      );
    }

    // Delete single item
    items.push(
      {
        name: 'Delete',
        l10nId: 'delete',
        method: function(element) {
          var tmp = element.querySelector('[data-revoked]');
          var isRevoked = tmp.dataset.revoked === 'true';

          function deleteElement() {
            _deleteUrls([new Date(+element.id)]);
          }

          if (isRevoked) {
            deleteElement();
            return;
          }
          var options = new OptionMenu({
            section: _('deleteConfirmation'),
            type: 'confirm',
            items: [
              {
                name: 'Cancel',
                l10nId: 'cancel'
              },
              {
                name: 'Delete',
                class: 'danger',
                l10nId: 'delete',
                method: function() {
                  deleteElement();
                },
                params: []
              }
            ]
          });
          options.show();
        },
        params: [element]
      }
    );

    _showSecondaryMenu(items);
  }

  function _showCallSecondaryMenu(element) {
    // Options to show
    var items = [];
    // Retrieve important info
    var identities = element.dataset.identities.split(',');
    var contactId = element.dataset.contactId;
    if (!contactId || contactId === 'null' || contactId === 'undefined') {
      var tel, email;
      for (var i = 0, l = identities.length; i < l && !tel && !email; i++) {
        if (identities[i].indexOf('@') === -1) {
          tel = identities[i];
        } else {
          email = identities[i];
        }
      }
      var params = {};
      if (tel) {
        params.tel = tel;
      }
      if (email) {
        params.email = email;
      }

      items.push(
        {
          name: 'Create a new contact',
          l10nId: 'createContact',
          method: function(params) {
            new MozActivity({
              name: 'new',
              data: {
                type: 'webcontacts/contact',
                params: params
              }
            });
          },
          params: [params]
        }
      );
      items.push(
        {
          name: 'Add to a contact',
          l10nId: 'addToContact',
          method: function(params) {
            new MozActivity({
              name: 'update',
              data: {
                type: 'webcontacts/contact',
                params: params
              }
            });
          },
          params: [params]
        }
      );
    }

    if (element.dataset.urlToken) {
      // Delete single item
      items.push(
        {
          name: 'Revoke',
          l10nId: 'revoke',
          method: function(element) {
            Controller.getUrlByToken(
              element.dataset.urlToken,
              function onUrl(urlObject) {
                _revokeUrl(
                  element,
                  urlObject.urlToken,
                  urlObject.date
                );
              }
            );
          },
          params: [element]
        }
      );
    }

    // Delete single item
    items.push(
      {
        name: 'Delete',
        l10nId: 'delete',
        method: function(elementId) {
          _deleteCalls([new Date(+elementId)]);
        },
        params: [element.id]
      }
    );

    // Call through Loop
    if (identities && identities.length) {
      items.push(
        {
          name: 'Call',
          l10nId: 'call',
          method: function(identities) {
            Controller.callIdentities(identities, null, Settings.isVideoDefault);
          },
          params: [identities]
        }
      );
    }

    _showSecondaryMenu(items);
  }
  /**
   * Function for updating time related elements marked with 'data-need-update'
   * dataset.
   */
  const MINUTE_MS = 60000;
  var timer;

  function _startTimeUpdates() {
    if (timer) {
      return;
    }
    function _start() {
      if (timer) {
        return;
      }

      function updateTimeElements() {
        var elementsToUpdate = document.querySelectorAll('[data-need-update]');

        for (var i = 0, l = elementsToUpdate.length; i < l; i++) {
          var dataset = elementsToUpdate[i].dataset;
          var value;
          switch(dataset.formatDate) {
            case 'header':
              value = Utils.getHeaderDate(+dataset.timestamp);
              break;
            case 'revoke':
              value = _getExpiration(+dataset.timestamp, dataset.revoked === 'true');
              break;
          }
          elementsToUpdate[i].textContent = value || _('unknown');
        }
      }

      updateTimeElements();
      timer = setInterval(updateTimeElements, MINUTE_MS);
    }

    function _stop() {
      clearInterval(timer);
      timer = null;
    }

    // Start listeners
    _start();

    // If we are not visible, stop updating
    document.addEventListener(
      'visibilitychange',
      function checkVisibility() {
        document.hidden ? _stop() : _start();
      }
    );
   }

  /**
   * Function for moving from one section to the targeted one
   *
   * @param {String} section Target section
   */
  function _changeSection(section) {
    if (!section) {
      return;
    }
    // Set the active tab
    callsTabSelector.setAttribute('aria-selected',
          section === 'calls' ? 'true' : 'false');
    urlsTabSelector.setAttribute('aria-selected',
          section === 'urls' ? 'true' : 'false');
    // Calculate the translation needed
    var translation = 0;
    switch(section) {
      case 'urls':
        translation = '-50%';
        break;
      case 'calls':
        translation = '0';
        break;
    }
    // Move the panel in order to show the right section
    calllogSectionsContainer.style.transform = 'translateX(' + translation + ')';
  }


  function _deleteElementsFromGroup(ids, type) {
    var sectionEntries, cleanSection;
    if (type === 'calls') {
      sectionEntries = callsSectionEntries;
      cleanSection = function() {
        _isCallsSectionEmpty = true;
        _showEmptyCalls();
      }
    } else {
      sectionEntries = urlsSectionEntries;
      cleanSection = function() {
        _isUrlsSectionEmpty = true;
        _showEmptyUrls();
      }
    }

    // TODO Implement in https://bugzilla.mozilla.org/show_bug.cgi?id=1035693
    for (var i = 0, l = ids.length; i < l; i++) {
      // ID is the timestamp given a date
      var elementToDelete = document.getElementById(ids[i].getTime());
      if (!elementToDelete) {
        continue;
      }
      // Delete from DB
      var ul = elementToDelete.parentNode;
      ul.removeChild(elementToDelete);

      var ulChildrensLength = ul.children.length;
      if (ulChildrensLength === 0) {
        var header = ul.previousSibling;
        // Delete the empty group
        sectionEntries.removeChild(header);
        sectionEntries.removeChild(ul);
        // Check if we need to show the empty panel
        if (sectionEntries.children.length === 0) {
          cleanSection();
        }
      }
    };
  }

  /**
   * Append element to group based on timestampIndex
   *
   * @param {HTMLElement} group Group where to place the element
   * @param {HTMLElement} element Element to place
   * @param {HTMLElement} header Header if needed before the element
   */
  function _appendElementToContainer(group, element, header) {
    var selector = element.tagName;
    var entries = group.querySelectorAll(selector);

    var reference;
    for (var i = 0, l = entries.length; i < l; i++) {
      if (+element.dataset.timestampIndex > +entries[i].dataset.timestampIndex) {
        reference = entries[i];
        break;
      }
    }

    if (!reference) {
      header && group.appendChild(header);
      group.appendChild(element);
      return;
    }

    if (header) {
      var headerReference = reference.previousSibling;
      reference.parentNode.insertBefore(element, headerReference);
      reference.parentNode.insertBefore(header, element);
    } else {
      reference.parentNode.insertBefore(element, reference);
    }
  }

  /**
   * Get a group to place the element
   *
   * @param {String} type Type of the element to append ('calls' or 'urls')
   * @param {Date} date Date of the Object to append
   */
  function _getGroup(type, date) {
    // Create an index to search based on date
    var timestampIndex = new Date(
      date.getFullYear(),
      date.getMonth(),
      date.getDate()
    ).getTime();

    // Create selector based in type & day
    var selector = type + '-' + timestampIndex;

    // Is there any container for this date?
    var ul = document.getElementById(selector);

    if (ul) {
      return ul;
    }

    // If there is no container, we need to create
    // a new one composed by header & ul
    var header = document.createElement('header');
    header.dataset.needUpdate = true;
    header.dataset.formatDate = 'header';
    header.dataset.timestamp = timestampIndex;
    header.textContent = Utils.getHeaderDate(date.getTime());

    var ul = document.createElement('ul');
    ul.classList.add('calllog-elements');
    ul.dataset.timestampIndex = timestampIndex;
    ul.id = type + '-' + timestampIndex;

    // We need to check where to place the new group
    var container = type === 'calls' ? callsSectionEntries : urlsSectionEntries;
    if (callsRenderedIndex > CHUNK_SIZE) {
      header.classList.add('hidden');
    }
    // Append into the right position
    _appendElementToContainer(container, ul, header);

    return ul;
  }

  /**
   * Set of methods & vars related with the 'Calls' section
   */

  var _isCallsSectionEmpty = true;
  var _templateNoUrlCalls, _templateUrlCalls;

  function _showEmptyCalls() {
    _isCallsSectionEmpty ?
      callsSection.classList.add('empty') : callsSection.classList.remove('empty');
  }

  function _clearCalls() {
    // Delete all entries in call section
    ActionLogDB.deleteCalls(function(error) {
      error && console.error('ERROR when clearing calls db ' + error);
    });
    // Show 'empty' panel
    callsSectionEntries.innerHTML = '';
    _isCallsSectionEmpty = true;
    _showEmptyCalls();
  }

  function _deleteCalls(ids) {
    ActionLogDB.deleteCalls(
      function(error) {
        error && console.error('Error when deleting calls from DB ' + error.name);
      },
      ids
    );
    _deleteElementsFromGroup(ids, 'calls');
  }

  function _renderCalls(error, callsCursor, update) {
    if (!callsCursor) {
      _showEmptyCalls();
      _startTimeUpdates();
      _renderingCalls = false;
      _verifyContactsCache();
      return;
    }

    _renderingCalls = true;

    var rawCall = callsCursor && callsCursor.value;
    if (update) {
      _updateCall(rawCall);
    } else {
      // Append to DOM
      _appendCall(rawCall, true /* isFirstPaint */);
    }
    // Go to the next position of the cursor
    callsCursor.continue();
  }

  function _createCallDOM(call, element) {
    var callElement = element || document.createElement('li');
    callElement.id = call.date.getTime();
    callElement.dataset.timestampIndex = call.date.getTime();
    callElement.dataset.contactId = call.contactId;
    callElement.dataset.identities = call.identities;
    if (call.urlToken) {
      callElement.dataset.urlToken = call.urlToken;
    }

    var datePretty = Utils.getFormattedHour(call.date.getTime());
    var durationPretty = Utils.getDurationPretty(+call.duration);

    var icon;
    if (call.type === 'incoming' && !call.connected) {
      icon = 'missed';
      callElement.dataset.missedCall = true;
    } else {
      icon = call.type + '-' + (call.video && call.video != 'false' ? 'video':'audio')
      callElement.dataset.isVideo =
        call.video && call.video != 'false' ? true : false;
    }

    if (!call.url) {
      callElement.innerHTML = _templateNoUrlCalls.interpolate({
        iconName: icon,
        type: call.type,
        primary: call.contactPrimaryInfo || call.identities[0],
        time: datePretty,
        duration: durationPretty
      });
    } else {
      callElement.innerHTML = _templateUrlCalls.interpolate({
        iconName: icon,
        type: call.type,
        primary: call.contactPrimaryInfo || call.identities[0],
        link: call.url,
        time: datePretty,
        duration: durationPretty
      });
    }
    return callElement;
  }

  function _appendCall(call, isFirstPaint) {
    if (!call) {
      return;
    }

    if (_isCallsSectionEmpty) {
      _isCallsSectionEmpty = false;
      _showEmptyCalls();
      _startTimeUpdates();
    }

    // Create elements needed
    var group = _getGroup('calls', call.date);
    var element = _createCallDOM(call);
    callsRenderedIndex++;
    if (isFirstPaint && callsRenderedIndex > CHUNK_SIZE) {
      element.classList.add('hidden');
    }
    // Append to the right position
    _appendElementToContainer(group, element)
  }

  function _updateCall(call) {
    if (!call) {
      return;
    }

    if (_isCallsSectionEmpty) {
      _isCallsSectionEmpty = false;
      _showEmptyCalls();
      _startTimeUpdates();
    }

    var query = 'li[id="' + call.date.getTime() + '"]';
    var element = callsSectionEntries.querySelector(query);
    _createCallDOM(call, element);
  }

  /**
   * Set of methods & vars related with the 'Calls' section
   */

  var _isUrlsSectionEmpty = true;
  var _templateUrl;

  function _showEmptyUrls() {
    _isUrlsSectionEmpty ? urlsSection.classList.add('empty') :
                          urlsSection.classList.remove('empty');
  }

  function _clearUrls() {
    // Delete all entries in call section
    ActionLogDB.deleteUrls(function(error) {
      error && console.error('ERROR when clearing urls db ' + error);
    });
    // Show 'empty' panel
    urlsSectionEntries.innerHTML = '';
    _isUrlsSectionEmpty = true;
    _showEmptyUrls();
  }

  function _clearRevokedUrls() {
    // Get elements to be deleted
    var revokedUrls = urlsSection.querySelectorAll('[data-revoked="true"]');
    // For deleting nodes we are going to use the ID (timestamp)
    var ids = [];
    for (var i = 0, l = revokedUrls.length; i < l; i++) {
      var id = revokedUrls[i].parentNode.parentNode.id;
      ids.push(new Date(+id));
    }
    // Delete just the revoked URLs
    _deleteUrls(ids);
  }

  function _deleteUrls(ids) {
    ActionLogDB.deleteUrls(
      function(error) {
        console.error('Error when deleting calls from DB ' +
                      error.name || error || 'Unknown');
      },
      ids
    );
    _deleteElementsFromGroup(ids, 'urls');
  }

  function _revokeUrl(element, token, date) {
    Controller.revokeUrl(
      token,
      date,
      function onRevoked() {
        var revokeElement = element.querySelector('[data-revoked]');
        revokeElement.dataset.revoked = true;
        revokeElement.textContent = _('revoked');
      }
    )

  }

  function _renderUrls(error, urlsCursor, update) {
    if (!urlsCursor) {
      _showEmptyUrls();
      _renderingUrls = false;
      _verifyContactsCache();
      return;
    }

    _renderingUrls = true;

    var rawUrl = urlsCursor.value;
    if (update) {
      _updateUrl(rawUrl);
    } else {
      // Append to DOM
      _appendUrl(rawUrl, true /* isFirstPaint */);
    }
    // Go to the next position of the cursor
    urlsCursor.continue();
  }

  function _getExpiration(timestamp, revoked) {
    return revoked ? _('revoked') : (Utils.getRevokeDate(timestamp) || _('expired'));
  }

  function _createUrlDOM(rawUrl) {
    var urlElement = document.createElement('li');
    urlElement.dataset.timestampIndex = rawUrl.date.getTime();
    urlElement.dataset.urlToken = rawUrl.urlToken;
    urlElement.dataset.contactId = rawUrl.contactId;
    urlElement.dataset.identities = rawUrl.identities;
    urlElement.id = rawUrl.date.getTime();

    var datePretty =  Utils.getFormattedHour(rawUrl.date);
    var revokeTimestamp = rawUrl.expiration.getTime();
    var timestamp = '' + rawUrl.date.getTime();
    var revoked = rawUrl.revoked;
    urlElement.innerHTML = _templateUrl.interpolate({
      type: 'url',
      primary: rawUrl.contactPrimaryInfo || rawUrl.identities[0],
      link: rawUrl.url,
      time: datePretty,
      revoked: '' + revoked,
      revokeTimestamp: '' + revokeTimestamp,
      expiration: _getExpiration(revokeTimestamp, revoked)
    });

    return urlElement;
  }

  function _appendUrl(rawUrl, isFirstPaint) {
    if (!rawUrl) {
      return;
    }

    if (_isUrlsSectionEmpty) {
      _isUrlsSectionEmpty = false;
      _showEmptyUrls();
    }

    // Create elements needed
    var group = _getGroup('urls', rawUrl.date);
    var element = _createUrlDOM(rawUrl);
    urlsRenderedIndex++;
    if (isFirstPaint && urlsRenderedIndex > CHUNK_SIZE) {
      element.classList.add('hidden');
    }
    // Append to the right position
    _appendElementToContainer(group, element)
  }

  function _updateUrl(url) {
    if (!url) {
      return;
    }

    if (_isUrlsSectionEmpty) {
      _isUrlsSectionEmpty = false;
      _showEmptyUrls();
    }

    var query = 'li[id="' + call.date.getTime() + '"]';
    var element = urlsSectionEntries.querySelector(query);
    _createUrlDOM(url, element);
  }

  /*****************************
   * Contacts related methods.
   *****************************/
  function _verifyContactsCache() {
    // We don't want to verify and potentially rebuild the contacts cache
    // if we are still rendering the screen as it may lead to unexpected
    // behaviors.
    if (_renderingCalls || _renderingUrls || _invalidatingCache) {
      return;
    }

    _invalidatingCache = true;

    // Get the latest contacts cache revision and the actual Contacts API
    // db revision. If both values differ, we need to update the contact
    // cache and its revision and directly query the Contacts API to render
    // the appropriate information while the cache is being rebuilt.
    window.asyncStorage.getItem('contactsCacheRevision',
                                function onItem(cacheRevision) {
      navigator.mozContacts.getRevision()
            .onsuccess = function(event) {
        var contactsRevision = event.target.result;
        // We don't need to sync if this is the first time that we use the
        // action log.
        if (!cacheRevision || cacheRevision > contactsRevision) {
          window.asyncStorage.setItem('contactsCacheRevision',
                                      contactsRevision);
          return;
        }

        var cacheIsValid = _contactsCache = (cacheRevision >= contactsRevision);
        if (cacheIsValid) {
          _invalidatingCache = false;
          return;
        }

        ActionLogDB.invalidateContactsCache(function(error) {
          _invalidatingCache = false;
          if (error) {
            console.error('Could not invalidate contacts cache ' + error);
            return;
          }
          _contactsCache = true;
          ActionLogDB.getCalls(function(error, cursor) {
            _renderCalls(error, cursor, true /* update */);
          }, {prev: 'prev'});
          ActionLogDB.getUrls(function(error, cursor) {
            _renderUrls(error, cursor, true /* update */);
          }, {prev: 'prev'});
        });
      };
    });
  }

  function _updateContactInfo(aElement, aContact) {
    var primaryInfo = aElement.querySelector('.primary-info > p');

    if (aContact) {
      var identities = [];
      ['tel', 'email'].forEach(function(field) {
        if (!aContact[field]) {
          return;
        }
        for (var i = 0, l = aContact[field].length; i < l; i++) {
          identities.push(aContact[field][i].value);
        }
      });

      var datasetIdentities = aElement.dataset.identities.split(',');

      // We check if any of the contact identities matches the identities
      // stored for this call log entry.
      var match = [];
      match = identities.filter(function(identity) {
        return datasetIdentities.indexOf(identity) != -1;
      });

      // If no match if found, we just bail out. Unless the contact ID stored
      // in this call log entry is the same as the one from the modified
      // contact. In that case the contact data that we store is not valid
      // anymore and so we need to remove it from the call log.
      if (!match.length) {
        if (aElement.dataset.contactId == aContact.id) {
          aElement.dataset.contactId = null;
          primaryInfo.textContent = aElement.dataset.identities || _('unknown');
        }
        return;
      }

      // If we found a match, we need to update the call log entry with the
      // updated contact information.
      aElement.dataset.identities = identities;
      aElement.dataset.contactId = aContact.id;
      primaryInfo.textContent = aContact.name ? aContact.name[0] :
                                aContact.email ? aContact.email[0].value :
                                aContact.tel ? aContact.tel[0].value :
                                _('unknown');
    } else {
      primaryInfo.textContent = aElement.dataset.identities || _('unknown');
    }
  }

  /**
   * Updates the whole list of groups or part of it with the appropriate
   * contact information.
   *
   * This function will be triggered after receiving a 'oncontactchange' event
   * with 'create', 'remove' or 'update' reasons or during the initial
   * rendering for each chunk of data *only* if we detect that the contacts
   * cache is not valid.
   *
   * param reason
   *        String containing the reason of the 'oncontactchange' event or
   *        null
   *        if the function was triggered because of an invalid contacts cache
   * param contactInfo
   *        WebContact instance or contact ID
   */
  function _updateListWithContactInfo(reason, contactInfo) {
    var entries = [];
    var query;

    // Remove events can be applied to specific entries matching the affected
    // contact. Create or update events require a full list iteration as there
    // might be records with identities corresponding to the added or updated
    // contacts.
    switch (reason) {
      case 'remove':
        query = 'li[data-contact-id="' + contactInfo + '"]';
        break;
      case 'create':
      case 'update':
        query = 'li';
        break;
      default:
        console.warn('_updateListWithContactInfo with no known reason');
        return;
    }

    entries = document.querySelector('.calllog-sections-container')
                      .querySelectorAll(query);

    Object.keys(entries).forEach(function(index) {
      var entry = entries[index];
      if (reason === 'remove') {
        _updateContactInfo(entry);
        return;
      }
      _updateContactInfo(entry, contactInfo);
    });
  }

  function _manageScroll() {
    var scrollTop = this.scrollTop;
    var scrollHeight = this.scrollHeight;
    var clientHeight = this.clientHeight;
    if (scrollTop + clientHeight > scrollHeight - SCROLL_EDGE) {
      _showChunk(this, ONSCROLL_CHUNK_SIZE);
    }
  }

  function _showChunk(container, numOfElements) {
    var candidatesToShow = container.querySelectorAll('.hidden');
    for (var i = 0, l = candidatesToShow.length; i < l && i < ONSCROLL_CHUNK_SIZE; i++) {
      candidatesToShow[i].classList.remove('hidden');
    }
  }

  var CallLog = {
    init: function w_init(identity) {
      // Show the section
      document.body.dataset.layout = 'calllog';

      // Initialize Settings
      Settings.init(identity);

      if (_initialized) {
        return;
      }

      _ = navigator.mozL10n.get;
      ActionLogDB.init();

      callsSection = document.getElementById('calls-section');
      callsSectionEntries = document.getElementById('calls-section-entries');
      urlsSection = document.getElementById('urls-section');
      urlsSectionEntries = document.getElementById('urls-section-entries');
      calllogSectionsContainer =
        document.querySelector('.calllog-sections-container');
      callsTabSelector = document.getElementById('calls-section-filter');
      urlsTabSelector = document.getElementById('urls-section-filter');

      // Add a listener to the right button
      document.getElementById('open-settings-button').addEventListener(
        'click',
        Settings.show
      );

      document.getElementById('call-from-loop').addEventListener(
        'click',
        Controller.pickAndCall
      );

      document.getElementById('calls-section-filter').addEventListener(
        'click',
        function() {
          _changeSection('calls');
        }
      );

      document.getElementById('urls-section-filter').addEventListener(
        'click',
        function() {
           _changeSection('urls');
        }
      );

      // Shield against multiple calls
      _initialized = true;

      // Render calls
      if (!_templateNoUrlCalls) {
        _templateNoUrlCalls = Template('calls-without-url-tmpl');
      }

      if (!_templateUrlCalls) {
        _templateUrlCalls = Template('calls-url-tmpl');
      }
      callsSectionEntries.innerHTML = '';

      callsSectionEntries.addEventListener(
        'contextmenu',
        function(event) {
          event.stopPropagation();
          event.preventDefault();

          var callElement = event.target;
          if (callElement.tagName !== 'LI') {
            return;
          }

          _showCallSecondaryMenu(callElement);
        }
      );

      callsSectionEntries.addEventListener(
        'click',
        function(event) {
          var callElement = event.target;
          if (callElement.tagName !== 'LI') {
            return;
          }

          var identities = callElement.dataset.identities.split(',');
<<<<<<< HEAD
          Controller.callIdentities(identities, null, callElement.dataset.isVideo);
          Telemetry.recordCallFromCallLog();
=======
          var isVideo = callElement.dataset.isVideo;
          if (callElement.dataset.missedCall) {
            isVideo = Settings.isVideoDefault;
          }
          Controller.callIdentities(identities, null, isVideo);
>>>>>>> 94deb03d
        }
      )

      ActionLogDB.getCalls(_renderCalls, {prev: 'prev'});

      callsSection.addEventListener('scroll', _manageScroll);
      urlsSection.addEventListener('scroll', _manageScroll);

      // Render urls
      if (!_templateUrl) {
        _templateUrl = Template('url-tmpl');
      }
      // TODO Optimize this with the bug
      // https://bugzilla.mozilla.org/show_bug.cgi?id=1036351
      urlsSectionEntries.innerHTML = '';
      urlsSectionEntries.addEventListener(
        'contextmenu',
        function(event) {
          event.stopPropagation();
          event.preventDefault();

          var urlElement = event.target;
          if (urlElement.tagName !== 'LI') {
            return;
          }

          _showUrlSecondaryMenu(urlElement);
        }
      );

      ActionLogDB.getUrls(_renderUrls, {prev: 'prev'});

      // Show the calls as initial screen
      _changeSection('calls');


      navigator.mozContacts.oncontactchange = function(event) {
        window.dispatchEvent(new CustomEvent('oncontactchange', {
          detail: {
            reason: event.reason,
            contactId: event.contactID
          }
        }));
        var reason = event.reason;
        var contactId = event.contactID;
        if (reason == 'remove') {
          _updateListWithContactInfo('remove', contactId);
          return;
        }

        ContactsHelper.find({
          contactId: contactId
        }, function(contactInfo) {
          _updateListWithContactInfo(reason, contactInfo.contacts[0]);
        }, function() {
          console.error('Could not retrieve contact after getting ' +
                        'oncontactchange');
        });
      };
    },

    cleanCalls: function() {
      _clearCalls();
      _changeSection('calls');
    },

    cleanUrls: function() {
      _clearUrls();
      _changeSection('urls');
    },

    cleanRevokedUrls: function() {
      _clearRevokedUrls();
      _changeSection('urls');
    },

    addCall: function(callObject, contactInfo) {
      ActionLogDB.addCall(function(error, callObject) {
        if (error) {
          console.error('ERROR when storing the call ' + error);
          return;
        }
        _appendCall(callObject);
        _changeSection('calls');
      }, callObject, contactInfo);
   },

    addUrl: function(urlObject) {
      ActionLogDB.addUrl(function(error) {
        if (error) {
          console.error('ERROR when storing the URL ' + error);
        }
      }, urlObject);
      _appendUrl(urlObject);
      _changeSection('urls');
    },
    clean: function() {
      _clearCalls();
      _clearUrls();
    },

    get urlsSectionEmpty() {
      return _isUrlsSectionEmpty;
    },

    get callsSectionEmpty() {
      return _isCallsSectionEmpty;
    }
  };

  exports.CallLog = CallLog;
}(this));<|MERGE_RESOLUTION|>--- conflicted
+++ resolved
@@ -956,16 +956,12 @@
           }
 
           var identities = callElement.dataset.identities.split(',');
-<<<<<<< HEAD
-          Controller.callIdentities(identities, null, callElement.dataset.isVideo);
-          Telemetry.recordCallFromCallLog();
-=======
           var isVideo = callElement.dataset.isVideo;
           if (callElement.dataset.missedCall) {
             isVideo = Settings.isVideoDefault;
           }
           Controller.callIdentities(identities, null, isVideo);
->>>>>>> 94deb03d
+          Telemetry.recordCallFromCallLog();
         }
       )
 
